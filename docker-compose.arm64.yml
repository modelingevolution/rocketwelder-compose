# ARM64 architecture overrides for docker-compose.yml with NVIDIA GPU support
# Usage: docker compose -f docker-compose.yml -f docker-compose.arm64.yml up -d

services:
  modelingevolution.rocketwelder:
    # Use ARM64-specific image tag if needed
<<<<<<< HEAD
    # image: rocketwelder.azurecr.io/rocketwelder:2.2.3
=======
    # image: rocketwelder.azurecr.io/rocketwelder:2.1.14
>>>>>>> e97683ed
    platform: linux/arm64
    runtime: nvidia
    environment:
      - GStreamer__PluginPath=/plugins:/usr/local/lib/aarch64-linux-gnu/gstreamer-1.0
      - NVIDIA_VISIBLE_DEVICES=all
      - NVIDIA_DRIVER_CAPABILITIES=all
    
  eventstore.db:
    # ARM64-specific EventStore image
    image: eventstore/eventstore:24.10.5-alpha-arm64v8
    platform: linux/arm64<|MERGE_RESOLUTION|>--- conflicted
+++ resolved
@@ -4,11 +4,7 @@
 services:
   modelingevolution.rocketwelder:
     # Use ARM64-specific image tag if needed
-<<<<<<< HEAD
-    # image: rocketwelder.azurecr.io/rocketwelder:2.2.3
-=======
-    # image: rocketwelder.azurecr.io/rocketwelder:2.1.14
->>>>>>> e97683ed
+
     platform: linux/arm64
     runtime: nvidia
     environment:
