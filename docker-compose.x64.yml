# x64 architecture overrides for docker-compose.yml
# Usage: docker compose -f docker-compose.yml -f docker-compose.x64.yml up -d

services:
  modelingevolution.rocketwelder:
    # Use x64-specific image tag if needed
<<<<<<< HEAD
    # image: rocketwelder.azurecr.io/rocketwelder:2.2.3
=======
    # image: rocketwelder.azurecr.io/rocketwelder:2.1.14
>>>>>>> e97683ed
    platform: linux/amd64
    
  eventstore.db:
    # Standard EventStore image for x64
    image: eventstore/eventstore:24.10.5
    platform: linux/amd64<|MERGE_RESOLUTION|>--- conflicted
+++ resolved
@@ -4,11 +4,8 @@
 services:
   modelingevolution.rocketwelder:
     # Use x64-specific image tag if needed
-<<<<<<< HEAD
     # image: rocketwelder.azurecr.io/rocketwelder:2.2.3
-=======
-    # image: rocketwelder.azurecr.io/rocketwelder:2.1.14
->>>>>>> e97683ed
+
     platform: linux/amd64
     
   eventstore.db:
